--- conflicted
+++ resolved
@@ -26,18 +26,17 @@
 dependencies = [
     "torch",
     "monai",
+    "dask",
     "einops",
-<<<<<<< HEAD
-    "h5py",
+    "numpy",
     "copick-utils",
-    "numpy",
-    "rich",
     "scikit-image",
     "scipy",
+    "copick>=1.8.2",
+    "zarr",
     "mrcfile",
     "gdown",
     "membrain-seg",
-    "copick>=1.0.1",
     "numcodecs<0.16.0",
     "pandas>=2.2.3",
     "matplotlib>=3.10.1",
@@ -45,18 +44,6 @@
     "pytest>=8.3.5",
     "scikit-learn>=1.6.1",
     "torchvision>=0.21.0",
-    "ipykernel>=6.29.5",
-    "jupyter>=1.1.1",
-=======
-    "numpy",
-    "scipy",
-    "copick>=1.8.2",
-    "pandas",
-    "zarr",
-    "scikit-image",
-    "scipy",
-    "matplotlib",
->>>>>>> 6dad60d2
 ]
 authors = [
     {name = "Kyle Harrington", email = "czi@kyleharrington.com"},
@@ -82,6 +69,8 @@
     "hatch-vcs>=0.4.0",
     "pre-commit>=4.2.0",
     "ruff>=0.12.0",
+    "ipykernel>=6.29.5",
+    "jupyter>=1.1.1",
 ]
 test = [
     "tox",
@@ -94,16 +83,14 @@
 [project.scripts]
 coverage-report = "scripts.coverage_report:main"
 
-<<<<<<< HEAD
 [project.entry-points."copick.process.commands"]
 downsample = "copick_torch.entry_points.run_downsample:downsample"
 
 [project.entry-points."copick.inference.commands"]
 membrain-seg = "copick_torch.entry_points.run_membrane_seg:membrain_seg"
-=======
+
 [tool.hatch.version]
 path = "copick_torch/__init__.py"
->>>>>>> 6dad60d2
 
 [tool.hatch.metadata]
 allow-direct-references = true
@@ -116,8 +103,6 @@
 
 [tool.pytest.ini_options]
 testpaths = ["tests"]
-<<<<<<< HEAD
-=======
 
 [tool.black]
 line-length = 120
@@ -187,5 +172,4 @@
   "no cov",
   "if __name__ == .__main__.:",
   "if TYPE_CHECKING:",
-]
->>>>>>> 6dad60d2
+]